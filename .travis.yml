language: node_js
node_js: node
<<<<<<< HEAD

script:
  - npm run eslint
  - npm run build

deploy:
  - provider: pages
    skip_cleanup: true
    github_token: $GH_KEY # Set in the settings page of your repository as a secure variable
    keep_history: true
    committer_from_gh: true
    local_dir: ./demo
    on:
      branch: master
=======

script:
- npm run eslint
- npm run build

deploy:
  provider: releases
  api_key: $GH_KEY
  file:
    - "dist/*.js"
  skip_cleanup: true
  on:
    tags: true
>>>>>>> f7c1386d
<|MERGE_RESOLUTION|>--- conflicted
+++ resolved
@@ -1,6 +1,5 @@
 language: node_js
 node_js: node
-<<<<<<< HEAD
 
 script:
   - npm run eslint
@@ -15,18 +14,11 @@
     local_dir: ./demo
     on:
       branch: master
-=======
-
-script:
-- npm run eslint
-- npm run build
-
-deploy:
-  provider: releases
-  api_key: $GH_KEY
-  file:
-    - "dist/*.js"
-  skip_cleanup: true
-  on:
-    tags: true
->>>>>>> f7c1386d
+  
+  - provider: releases
+    api_key: $GH_KEY
+    file:
+      - "dist/*.js"
+    skip_cleanup: true
+    on:
+      tags: true