--- conflicted
+++ resolved
@@ -2,7 +2,6 @@
 node_js: node
 
 script:
-<<<<<<< HEAD
   - npm run eslint
   - npm run build
 
@@ -13,7 +12,4 @@
     keep_history: true
     local_dir: ./demo
     on:
-      branch: master
-=======
-- npm run eslint
->>>>>>> b9e979a0
+      branch: master