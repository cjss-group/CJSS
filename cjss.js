<<<<<<< HEAD
document.addEventListener('DOMContentLoaded', function (event) {
  function cjss(s) {
    for (var i = 0; i < s.length; ++i) {
      if (s[i].constructor.name === 'CSSImportRule') {
        try {
          var n = s[i].styleSheet.cssRules;
          if (n) cjss(n);
        } catch (e) {
          if (e.name !== "SecurityError") throw e;
        }
      } else if (s[i].constructor.name === 'CSSStyleRule') {
        var js = s[i].style.getPropertyValue('--js');
        var html = s[i].style.getPropertyValue('--html');
        var data = s[i].style.getPropertyValue('--data');
        var selector = s[i].style.parentRule.selectorText;
        var el = document.querySelectorAll(selector);
=======
(() => {

  /**
   * Get value of a rule's property and remove surrounding parentheses.
   * @param rule The CSSStyleRule, which to select from.
   * @param propertyName The name/key which to select.
   **/
  function getPureProperty(rule, propertyName) {
    const raw = rule.style.getPropertyValue(propertyName);
    return raw.trim().slice(1, -1);
  }

  /**
   * Runs CJSS rules - CSS rules with the special properties --html, --js and --data.
   * @param rules An array of CJSS rules.
   **/
  function cjss(rules) {
    for (let rule of rules) {
      const ruleName = rule.constructor.name;

      // Handle imports (recursive)
      if (ruleName === 'CSSImportRule') {
        const importedRules = rule.styleSheet.cssRules;
        cjss(importedRules);
      }

      else if (ruleName === 'CSSStyleRule') {
        const selector = rule.style.parentRule.selectorText;
        const elements = document.querySelectorAll(selector);

        let js = getPureProperty(rule, '--js');
        let html = getPureProperty(rule, '--html');
        let data = getPureProperty(rule, '--data');

>>>>>>> 1cffbe49
        if (data) {
          data = eval(`({ ${ data } })`);
        }

        if (html) {
          for (let element of elements) {
            const yield = element.innerHTML;

            // eval could be removed with a "shallow parser".
            element.innerHTML = eval(`\`${ html }\``);
          }
        }

        if (js) {
          if (selector === 'script') {
            eval(js);
            continue;
          }

          // There is a lot of room for optimization here.
          for (let n = 0; n < elements.length; n++) {
            eval(js.replace(/this/g, `document.querySelectorAll('${ selector }')[${ n }]`));
          }
        }
      }
    }
  }

  /**
   * Plug every stylesheet in the document into the cjss function.
   */
  function initialize() {
    for (let sheet of document.styleSheets) {
      const rules = sheet.rules || sheet.cssRules;

      if (!rules || !rules.length) continue;
      cjss(rules);
    }
  }

  document.addEventListener('DOMContentLoaded', initialize);
})();<|MERGE_RESOLUTION|>--- conflicted
+++ resolved
@@ -1,21 +1,4 @@
-<<<<<<< HEAD
-document.addEventListener('DOMContentLoaded', function (event) {
-  function cjss(s) {
-    for (var i = 0; i < s.length; ++i) {
-      if (s[i].constructor.name === 'CSSImportRule') {
-        try {
-          var n = s[i].styleSheet.cssRules;
-          if (n) cjss(n);
-        } catch (e) {
-          if (e.name !== "SecurityError") throw e;
-        }
-      } else if (s[i].constructor.name === 'CSSStyleRule') {
-        var js = s[i].style.getPropertyValue('--js');
-        var html = s[i].style.getPropertyValue('--html');
-        var data = s[i].style.getPropertyValue('--data');
-        var selector = s[i].style.parentRule.selectorText;
-        var el = document.querySelectorAll(selector);
-=======
+
 (() => {
 
   /**
@@ -38,8 +21,12 @@
 
       // Handle imports (recursive)
       if (ruleName === 'CSSImportRule') {
-        const importedRules = rule.styleSheet.cssRules;
-        cjss(importedRules);
+        try {
+          const importedRules = rule.styleSheet.cssRules;
+          if (importedRules) cjss(importedRules);
+        } catch (e) {
+          if (e.name !== "SecurityError") throw e;
+        }
       }
 
       else if (ruleName === 'CSSStyleRule') {
@@ -50,7 +37,6 @@
         let html = getPureProperty(rule, '--html');
         let data = getPureProperty(rule, '--data');
 
->>>>>>> 1cffbe49
         if (data) {
           data = eval(`({ ${ data } })`);
         }
