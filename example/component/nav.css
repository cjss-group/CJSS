--- conflicted
+++ resolved
@@ -1,11 +1,7 @@
 nav {
   --data: json({
-<<<<<<< HEAD
-    "name": ["one", "two", "three"]
-=======
     "name": ["one", "two", "three"],
     "link": []
->>>>>>> 367dad1d
   });
 
   --prepare: js(
