{
  "name": "cjss",
  "version": "1.0.0",
  "description": "A CSS based web framework",
  "main": "cjss.js",
  "directories": {
    "example": "example"
  },
  "scripts": {
    "build": "rollup -c",
    "dev": "rollup -c -w",
    "eslint": "eslint src",
<<<<<<< HEAD
    "install-jekyll": "cd demo && bundle install",
    "jekyll": "cd demo && bundle exec jekyll serve",
=======
    "tidy": "eslint --fix src",
>>>>>>> b9e979a0
    "test": "echo \"Error: no test specified\" && exit 1"
  },
  "repository": {
    "type": "git",
    "url": "git+https://github.com/scottkellum/CJSS.git"
  },
  "keywords": [
    "css",
    "cjss",
    "web",
    "framework"
  ],
  "author": "",
  "license": "MIT",
  "bugs": {
    "url": "https://github.com/scottkellum/CJSS/issues"
  },
  "homepage": "https://github.com/scottkellum/CJSS#readme",
  "devDependencies": {
    "babel-eslint": "^10.0.2",
    "eslint": "^5.16.0",
    "eslint-config-airbnb-base": "^13.1.0",
    "eslint-plugin-import": "^2.17.3",
    "rollup": "^1.15.6",
    "rollup-plugin-terser": "^5.0.0"
  }
}<|MERGE_RESOLUTION|>--- conflicted
+++ resolved
@@ -10,12 +10,9 @@
     "build": "rollup -c",
     "dev": "rollup -c -w",
     "eslint": "eslint src",
-<<<<<<< HEAD
+    "tidy": "eslint --fix src",
     "install-jekyll": "cd demo && bundle install",
     "jekyll": "cd demo && bundle exec jekyll serve",
-=======
-    "tidy": "eslint --fix src",
->>>>>>> b9e979a0
     "test": "echo \"Error: no test specified\" && exit 1"
   },
   "repository": {
