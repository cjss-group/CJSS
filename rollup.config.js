--- conflicted
+++ resolved
@@ -4,41 +4,20 @@
   {
     input: './src/index.js',
     plugins: [],
-<<<<<<< HEAD
     output: [
-      {
-        file: './demo/dist/cjss.js',
-        format: 'iife',
-        name: 'cjss',
-        sourcemap: 'inline',
-      },
-    ],
-=======
-    output: {
-      file: './dist/cjss.js',
+      file: './demo/dist/cjss.js',
       format: 'iife',
       name: 'cjss',
       sourcemap: 'inline',
     },
->>>>>>> f7c1386d
   },
   {
     input: './src/index.js',
     plugins: [terser()],
-<<<<<<< HEAD
-    output: [
-      {
-        file: './demo/dist/cjss.min.js',
-        format: 'iife',
-        name: 'cjss',
-      },
-    ],
-=======
     output: {
-      file: './dist/cjss.min.js',
+      file: './demo/dist/cjss.min.js',
       format: 'iife',
       name: 'cjss',
     },
->>>>>>> f7c1386d
   },
 ];