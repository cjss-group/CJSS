import { terser } from 'rollup-plugin-terser';

export default [
  {
    input: './src/index.js',
<<<<<<< HEAD
    plugins: [],
    output: {
      file: './demo/dist/cjss.js',
      format: 'iife',
      name: 'CJSS',
      sourcemap: 'inline',
    },
  },
  {
    input: './src/index.js',
=======
>>>>>>> 6aa06ad1
    plugins: [terser()],
    output: {
      file: './demo/dist/cjss.min.js',
      sourcemap: process.argv.includes('-w') ? 'inline' : false,
      format: 'iife',
      name: 'CJSS',
    },
  },
];<|MERGE_RESOLUTION|>--- conflicted
+++ resolved
@@ -3,19 +3,6 @@
 export default [
   {
     input: './src/index.js',
-<<<<<<< HEAD
-    plugins: [],
-    output: {
-      file: './demo/dist/cjss.js',
-      format: 'iife',
-      name: 'CJSS',
-      sourcemap: 'inline',
-    },
-  },
-  {
-    input: './src/index.js',
-=======
->>>>>>> 6aa06ad1
     plugins: [terser()],
     output: {
       file: './demo/dist/cjss.min.js',
